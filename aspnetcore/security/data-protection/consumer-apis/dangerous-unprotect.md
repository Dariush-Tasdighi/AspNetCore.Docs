---
<<<<<<< HEAD
title: Unprotect payloads whose keys have been revoked in ASP.NET Core
=======
title: Unprotecting payloads whose keys have been revoked in ASP.NET Core
>>>>>>> a7fcd372
author: rick-anderson
description: Learn how to unprotect data, protected with keys that have since been revoked, in an ASP.NET Core app.
manager: wpickett
ms.author: riande
ms.date: 10/14/2016
ms.prod: asp.net-core
ms.technology: aspnet
ms.topic: article
uid: security/data-protection/consumer-apis/dangerous-unprotect
---
<<<<<<< HEAD
# Unprotect payloads whose keys have been revoked in ASP.NET Core
=======
# Unprotecting payloads whose keys have been revoked in ASP.NET Core
>>>>>>> a7fcd372

<a name="data-protection-consumer-apis-dangerous-unprotect"></a>

The ASP.NET Core data protection APIs are not primarily intended for indefinite persistence of confidential payloads. Other technologies like [Windows CNG DPAPI](https://msdn.microsoft.com/library/windows/desktop/hh706794%28v=vs.85%29.aspx) and [Azure Rights Management](https://docs.microsoft.com/rights-management/) are more suited to the scenario of indefinite storage, and they have correspondingly strong key management capabilities. That said, there's nothing prohibiting a developer from using the ASP.NET Core data protection APIs for long-term protection of confidential data. Keys are never removed from the key ring, so `IDataProtector.Unprotect` can always recover existing payloads as long as the keys are available and valid.

However, an issue arises when the developer tries to unprotect data that has been protected with a revoked key, as `IDataProtector.Unprotect` will throw an exception in this case. This might be fine for short-lived or transient payloads (like authentication tokens), as these kinds of payloads can easily be recreated by the system, and at worst the site visitor might be required to log in again. But for persisted payloads, having `Unprotect` throw could lead to unacceptable data loss.

## IPersistedDataProtector

To support the scenario of allowing payloads to be unprotected even in the face of revoked keys, the data protection system contains an `IPersistedDataProtector` type. To get an instance of `IPersistedDataProtector`, simply get an instance of `IDataProtector` in the normal fashion and try casting the `IDataProtector` to `IPersistedDataProtector`.

> [!NOTE]
> Not all `IDataProtector` instances can be cast to `IPersistedDataProtector`. Developers should use the C# as operator or similar to avoid runtime exceptions caused by invalid casts, and they should be prepared to handle the failure case appropriately.

`IPersistedDataProtector` exposes the following API surface:

```csharp
DangerousUnprotect(byte[] protectedData, bool ignoreRevocationErrors,
     out bool requiresMigration, out bool wasRevoked) : byte[]
```

This API takes the protected payload (as a byte array) and returns the unprotected payload. There's no string-based overload. The two out parameters are as follows.

* `requiresMigration`: will be set to true if the key used to protect this payload is no longer the active default key, e.g., the key used to protect this payload is old and a key rolling operation has since taken place. The caller may wish to consider reprotecting the payload depending on their business needs.

* `wasRevoked`: will be set to true if the key used to protect this payload was revoked.

>[!WARNING]
> Exercise extreme caution when passing `ignoreRevocationErrors: true` to the `DangerousUnprotect` method. If after calling this method the `wasRevoked` value is true, then the key used to protect this payload was revoked, and the payload's authenticity should be treated as suspect. In this case, only continue operating on the unprotected payload if you have some separate assurance that it's authentic, e.g. that it's coming from a secure database rather than being sent by an untrusted web client.

[!code-csharp[](dangerous-unprotect/samples/dangerous-unprotect.cs)]<|MERGE_RESOLUTION|>--- conflicted
+++ resolved
@@ -1,9 +1,6 @@
 ---
-<<<<<<< HEAD
 title: Unprotect payloads whose keys have been revoked in ASP.NET Core
-=======
-title: Unprotecting payloads whose keys have been revoked in ASP.NET Core
->>>>>>> a7fcd372
+
 author: rick-anderson
 description: Learn how to unprotect data, protected with keys that have since been revoked, in an ASP.NET Core app.
 manager: wpickett
@@ -14,11 +11,9 @@
 ms.topic: article
 uid: security/data-protection/consumer-apis/dangerous-unprotect
 ---
-<<<<<<< HEAD
+
 # Unprotect payloads whose keys have been revoked in ASP.NET Core
-=======
-# Unprotecting payloads whose keys have been revoked in ASP.NET Core
->>>>>>> a7fcd372
+
 
 <a name="data-protection-consumer-apis-dangerous-unprotect"></a>
 
